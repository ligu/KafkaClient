﻿<?xml version="1.0" encoding="utf-8"?>
<Project ToolsVersion="4.0" DefaultTargets="Build" xmlns="http://schemas.microsoft.com/developer/msbuild/2003">
  <Import Project="$(MSBuildExtensionsPath)\$(MSBuildToolsVersion)\Microsoft.Common.props" Condition="Exists('$(MSBuildExtensionsPath)\$(MSBuildToolsVersion)\Microsoft.Common.props')" />
  <PropertyGroup>
    <Configuration Condition=" '$(Configuration)' == '' ">Debug</Configuration>
    <Platform Condition=" '$(Platform)' == '' ">AnyCPU</Platform>
    <ProjectGuid>{1343EB68-55CB-4452-8386-24A9989DE1C0}</ProjectGuid>
    <OutputType>Library</OutputType>
    <AppDesignerFolder>Properties</AppDesignerFolder>
    <RootNamespace>KafkaNet</RootNamespace>
    <AssemblyName>kafka-net</AssemblyName>
    <TargetFrameworkVersion>v4.5</TargetFrameworkVersion>
    <FileAlignment>512</FileAlignment>
    <TargetFrameworkProfile />
  </PropertyGroup>
  <PropertyGroup Condition=" '$(Configuration)|$(Platform)' == 'Debug|AnyCPU' ">
    <DebugSymbols>true</DebugSymbols>
    <DebugType>full</DebugType>
    <Optimize>false</Optimize>
    <OutputPath>bin\Debug\</OutputPath>
    <DefineConstants>DEBUG;TRACE</DefineConstants>
    <ErrorReport>prompt</ErrorReport>
    <WarningLevel>4</WarningLevel>
    <Prefer32Bit>false</Prefer32Bit>
  </PropertyGroup>
  <PropertyGroup Condition=" '$(Configuration)|$(Platform)' == 'Release|AnyCPU' ">
    <DebugType>pdbonly</DebugType>
    <Optimize>true</Optimize>
    <OutputPath>bin\Release\</OutputPath>
    <DefineConstants>TRACE</DefineConstants>
    <ErrorReport>prompt</ErrorReport>
    <WarningLevel>4</WarningLevel>
    <Prefer32Bit>false</Prefer32Bit>
  </PropertyGroup>
  <ItemGroup>
    <Reference Include="System" />
    <Reference Include="System.Core" />
    <Reference Include="System.Xml.Linq" />
    <Reference Include="System.Data.DataSetExtensions" />
    <Reference Include="Microsoft.CSharp" />
    <Reference Include="System.Data" />
    <Reference Include="System.Xml" />
  </ItemGroup>
  <ItemGroup>
    <Compile Include="Common\AsyncLock.cs" />
    <Compile Include="Common\BigEndianBinaryReader.cs" />
    <Compile Include="Common\BigEndianBinaryWriter.cs" />
    <Compile Include="Common\AsyncManualResetEvent.cs" />
    <Compile Include="Common\AsyncCollection.cs" />
    <Compile Include="Common\ConcurrentCircularBuffer.cs" />
    <Compile Include="Common\KafkaMessagePacker.cs" />
<<<<<<< HEAD
    <Compile Include="Interfaces\IManualConsumer.cs" />
    <Compile Include="ManualConsumer.cs" />
=======
    <Compile Include="ProtocolGateway.cs" />
    <Compile Include="Protocol\IBaseResponse.cs" />
>>>>>>> c306d896
    <Compile Include="Statistics\StatisticsTracker.cs" />
    <Compile Include="Default\ConsoleLog.cs" />
    <Compile Include="Default\DefaultKafkaConnectionFactory.cs" />
    <Compile Include="Interfaces\IMetadataQueries.cs" />
    <Compile Include="Interfaces\IKafkaTcpSocket.cs" />
    <Compile Include="Model\BrokerRoute.cs" />
    <Compile Include="Common\ScheduledTimer.cs" />
    <Compile Include="Consumer.cs" />
    <Compile Include="Interfaces\IKafkaConnection.cs" />
    <Compile Include="Interfaces\IBrokerRouter.cs" />
    <Compile Include="MetadataQueries.cs" />
    <Compile Include="Model\ConsumerOptions.cs" />
    <Compile Include="Default\DefaultPartitionSelector.cs" />
    <Compile Include="Interfaces\IKafkaLog.cs" />
    <Compile Include="Interfaces\IPartitionSelector.cs" />
    <Compile Include="BrokerRouter.cs" />
    <Compile Include="Model\KafkaEndpoint.cs" />
    <Compile Include="KafkaMetadataProvider.cs" />
    <Compile Include="Protocol\Broker.cs" />
    <Compile Include="Common\Crc32Provider.cs" />
    <Compile Include="Interfaces\IKafkaConnectionFactory.cs" />
    <Compile Include="Producer.cs" />
    <Compile Include="KafkaConnection.cs" />
    <Compile Include="Common\Extensions.cs" />
    <Compile Include="Model\KafkaOptions.cs" />
    <Compile Include="Protocol\ConsumerMetadataRequest.cs" />
    <Compile Include="Protocol\OffsetFetchRequest.cs" />
    <Compile Include="Protocol\Protocol.cs" />
    <Compile Include="Protocol\BaseRequest.cs" />
    <Compile Include="Interfaces\IKafkaRequest.cs" />
    <Compile Include="Protocol\FetchRequest.cs" />
    <Compile Include="Protocol\Message.cs" />
    <Compile Include="Properties\AssemblyInfo.cs" />
    <Compile Include="Protocol\Topic.cs" />
    <Compile Include="Protocol\MetadataRequest.cs" />
    <Compile Include="Protocol\OffsetCommitRequest.cs" />
    <Compile Include="Protocol\OffsetRequest.cs" />
    <Compile Include="Protocol\ProduceRequest.cs" />
    <Compile Include="Default\DefaultTraceLog.cs" />
    <Compile Include="KafkaTcpSocket.cs" />
  </ItemGroup>
  <ItemGroup>
    <None Include="kafka-net.nuspec" />
  </ItemGroup>
  <ItemGroup>
    <Folder Include="lib\net45\" />
  </ItemGroup>
  <Import Project="$(MSBuildToolsPath)\Microsoft.CSharp.targets" />
  <!-- To modify your build process, add your task inside one of the targets below and uncomment it. 
       Other similar extension points exist, see Microsoft.Common.targets.
  <Target Name="BeforeBuild">
  </Target>
  <Target Name="AfterBuild">
  </Target>
  -->
</Project><|MERGE_RESOLUTION|>--- conflicted
+++ resolved
@@ -49,13 +49,10 @@
     <Compile Include="Common\AsyncCollection.cs" />
     <Compile Include="Common\ConcurrentCircularBuffer.cs" />
     <Compile Include="Common\KafkaMessagePacker.cs" />
-<<<<<<< HEAD
     <Compile Include="Interfaces\IManualConsumer.cs" />
     <Compile Include="ManualConsumer.cs" />
-=======
     <Compile Include="ProtocolGateway.cs" />
     <Compile Include="Protocol\IBaseResponse.cs" />
->>>>>>> c306d896
     <Compile Include="Statistics\StatisticsTracker.cs" />
     <Compile Include="Default\ConsoleLog.cs" />
     <Compile Include="Default\DefaultKafkaConnectionFactory.cs" />
