--- conflicted
+++ resolved
@@ -38,16 +38,9 @@
         public async Task ConnectionShouldStartDedicatedThreadOnConstruction()
         {
             var count = 0;
-<<<<<<< HEAD
             var config = new ConnectionConfiguration(onConnecting: (e, a, _) => Interlocked.Increment(ref count));
             var endpoint = Endpoint.Resolve(TestConfig.ServerUri(), TestConfig.InfoLog);
-            using (var test = new TcpSocket(endpoint, config, TestConfig.InfoLog))
-=======
-            var config = new ConnectionConfiguration(onConnecting: (endpoint, attempt, elapsed) => {
-                                                         Interlocked.Increment(ref count);
-                                                     });
-            using (var test = new TcpSocket(_fakeServerUrl, config, null, _log))
->>>>>>> 3677097a
+            using (var test = new TcpSocket(endpoint, config, null, TestConfig.InfoLog))
             {
                 await TaskTest.WaitFor(() => count > 0);
                 Assert.That(count, Is.GreaterThan(0));
@@ -58,15 +51,8 @@
         public async Task ConnectionShouldAttemptMultipleTimesWhenConnectionFails()
         {
             var count = 0;
-<<<<<<< HEAD
             var config = new ConnectionConfiguration(onConnecting: (e, a, _) => Interlocked.Increment(ref count));
-            using (var test = new TcpSocket(Endpoint.Resolve(new Uri("http://localhost:1"), TestConfig.InfoLog), config, TestConfig.InfoLog))
-=======
-            var config = new ConnectionConfiguration(onConnecting: (endpoint, attempt, elapsed) => {
-                                                         Interlocked.Increment(ref count);
-                                                     });
-            using (var test = new TcpSocket(_badServerUrl, config, null, _log))
->>>>>>> 3677097a
+            using (var test = new TcpSocket(Endpoint.Resolve(new Uri("http://localhost:1"), TestConfig.InfoLog), config, null, TestConfig.InfoLog))
             {
                 var write = test.WriteAsync(new DataPayload(1.ToBytes()), CancellationToken.None); //will force a connection
                 await TaskTest.WaitFor(() => count > 1, 10000);
@@ -85,12 +71,8 @@
             var config = new ConnectionConfiguration(onConnecting: (e, a, _) => {
                                                          connectionAttempt = a;
                                                      });
-<<<<<<< HEAD
-            var endpoint = Endpoint.Resolve(TestConfig.ServerUri(), TestConfig.InfoLog);
-            using (var test = new TcpSocket(endpoint, config, TestConfig.InfoLog))
-=======
-            using (var test = new TcpSocket(_fakeServerUrl, config, null, _log))
->>>>>>> 3677097a
+            var endpoint = Endpoint.Resolve(TestConfig.ServerUri(), TestConfig.InfoLog);
+            using (var test = new TcpSocket(endpoint, config, null, TestConfig.InfoLog))
             {
                 var taskResult = test.ReadAsync(4, CancellationToken.None);
 
@@ -108,16 +90,10 @@
         public async Task KafkaTcpSocketShouldDisposeEvenWhileAwaitingReadAndThrowException()
         {
             int readSize = 0;
-<<<<<<< HEAD
             var config = new ConnectionConfiguration(onReading: (e, size) => readSize = size);
             var endpoint = Endpoint.Resolve(TestConfig.ServerUri(), TestConfig.InfoLog);
             using (var server = new FakeTcpServer(TestConfig.InfoLog, endpoint.IP.Port))
-            using (var test = new TcpSocket(endpoint, config, TestConfig.InfoLog))
-=======
-            var config = new ConnectionConfiguration(onReading: (endpoint, size) => readSize = size);
-            using (var server = new FakeTcpServer(_log, FakeServerPort))
-            using (var test = new TcpSocket(_fakeServerUrl, config, null, _log))
->>>>>>> 3677097a
+            using (var test = new TcpSocket(endpoint, config, null, TestConfig.InfoLog))
             {
                 var taskResult = test.ReadAsync(4, CancellationToken.None);
 
@@ -136,14 +112,9 @@
         public void KafkaTcpSocketShouldDisposeEvenWhileWriting()
         {
             int writeSize = 0;
-<<<<<<< HEAD
             var config = new ConnectionConfiguration(onWriting: (e, payload) => writeSize = payload.Buffer.Length);
             var endpoint = Endpoint.Resolve(TestConfig.ServerUri(), TestConfig.InfoLog);
-            using (var test = new TcpSocket(endpoint, config, TestConfig.InfoLog))
-=======
-            var config = new ConnectionConfiguration(onWriting: (endpoint, payload) => writeSize = payload.Buffer.Length);
-            using (var test = new TcpSocket(_fakeServerUrl, config, null, _log))
->>>>>>> 3677097a
+            using (var test = new TcpSocket(endpoint, config, null, TestConfig.InfoLog))
             {
                 var taskResult = test.WriteAsync(new DataPayload(4.ToBytes()), CancellationToken.None);
 
@@ -196,14 +167,9 @@
         public async Task ReadShouldCancelWhileAwaitingReconnection()
         {
             int connectionAttempt = 0;
-<<<<<<< HEAD
             var config = new ConnectionConfiguration(onConnecting: (e, attempt, elapsed) => connectionAttempt = attempt);
             var endpoint = Endpoint.Resolve(TestConfig.ServerUri(), TestConfig.InfoLog);
-            using (var test = new TcpSocket(endpoint, config, TestConfig.InfoLog))
-=======
-            var config = new ConnectionConfiguration(onConnecting: (endpoint, attempt, elapsed) => connectionAttempt = attempt);
-            using (var test = new TcpSocket(_fakeServerUrl, config, null, _log))
->>>>>>> 3677097a
+            using (var test = new TcpSocket(endpoint, config, null, TestConfig.InfoLog))
             using (var token = new CancellationTokenSource())
             {
                 var taskResult = test.ReadAsync(4, token.Token);
@@ -222,14 +188,9 @@
         public async Task SocketShouldReconnectEvenAfterCancelledRead()
         {
             int connectionAttempt = 0;
-<<<<<<< HEAD
             var config = new ConnectionConfiguration(onConnecting: (e, attempt, elapsed) => Interlocked.Exchange(ref connectionAttempt, attempt));
             var endpoint = Endpoint.Resolve(TestConfig.ServerUri(), TestConfig.InfoLog);
-            using (var test = new TcpSocket(endpoint, config, TestConfig.InfoLog))
-=======
-            var config = new ConnectionConfiguration(onConnecting: (endpoint, attempt, elapsed) => Interlocked.Exchange(ref connectionAttempt, attempt));
-            using (var test = new TcpSocket(_fakeServerUrl, config, null, _log))
->>>>>>> 3677097a
+            using (var test = new TcpSocket(endpoint, config, null, TestConfig.InfoLog))
             using (var token = new CancellationTokenSource())
             {
                 var taskResult = test.ReadAsync(4, token.Token);
@@ -251,16 +212,10 @@
         {
             var sendCompleted = 0;
             var bytesReceived = 0;
-<<<<<<< HEAD
             var config = new ConnectionConfiguration(onReadChunk: (e, size, remaining, read, elapsed) => Interlocked.Add(ref bytesReceived, read));
             var endpoint = Endpoint.Resolve(TestConfig.ServerUri(), TestConfig.InfoLog);
             using (var server = new FakeTcpServer(TestConfig.InfoLog, endpoint.IP.Port))
-            using (var test = new TcpSocket(endpoint, config, TestConfig.InfoLog))
-=======
-            var config = new ConnectionConfiguration(onReadChunk: (endpoint, size, remaining, read, elapsed) => Interlocked.Add(ref bytesReceived, read));
-            using (var server = new FakeTcpServer(_log, FakeServerPort))
-            using (var test = new TcpSocket(_fakeServerUrl, config, null, _log))
->>>>>>> 3677097a
+            using (var test = new TcpSocket(endpoint, config, null, TestConfig.InfoLog))
             {
                 var resultTask = test.ReadAsync(4, CancellationToken.None).ContinueWith(t =>
                     {
@@ -402,11 +357,7 @@
         {
             var reconnectionAttempt = 0;
             var config = new ConnectionConfiguration(onConnecting: (endpoint, attempt, elapsed) => Interlocked.Increment(ref reconnectionAttempt));
-<<<<<<< HEAD
-            var socket = new TcpSocket(new Endpoint(new Uri("http://not.com"), null), config, TestConfig.InfoLog);
-=======
-            var socket = new TcpSocket(new Endpoint(new Uri("http://not.com"), null), config, null, _log);
->>>>>>> 3677097a
+            var socket = new TcpSocket(new Endpoint(new Uri("http://not.com"), null), config, null, TestConfig.InfoLog);
             var resultTask = socket.ReadAsync(4, CancellationToken.None);
             Assert.ThrowsAsync<ConnectionException>(async () => await resultTask);
             Assert.That(reconnectionAttempt, Is.AtLeast(ConnectionConfiguration.Defaults.MaxConnectionAttempts + 1));
@@ -430,8 +381,7 @@
                     log.Info(() => LogEvent.Create("inside onDisconnected"));
                                                              disconnectEvent.TrySetResult(1);
                                                          });
-<<<<<<< HEAD
-                using (var socket = new TcpSocket(endpoint, config, log)) {
+                using (var socket = new TcpSocket(endpoint, config, null, log)) {
 
                     //wait till connected
                     await TaskTest.WaitFor(() => connects > 0);
@@ -457,33 +407,6 @@
                     var result = await readTask2;
                     Assert.That(result.ToInt32(), Is.EqualTo(99), "Socket should have received the 4 bytes.");
                 }
-=======
-                var socket = new TcpSocket(_fakeServerUrl, config, null, log);
-
-                //wait till connected
-                await TaskTest.WaitFor(() => connects > 0);
-                log.Info(() => LogEvent.Create("connects > 0"));
-                var readTask = socket.ReadAsync(4, CancellationToken.None);
-
-                log.Info(() => LogEvent.Create("Connected: Dropping connection..."));
-                server.DropConnection();
-
-                //wait till Disconnected
-                log.Info(() => LogEvent.Create("Waiting for onDisconnected"));
-                await Task.WhenAny(disconnectEvent.Task, Task.Delay(100000));
-                Assert.IsTrue(disconnectEvent.Task.IsCompleted, "Server should have disconnected the client.");
-                Assert.ThrowsAsync<ConnectionException>(async () => await readTask);
-                await TaskTest.WaitFor(() => connects == 2, 6000);
-                log.Info(() => LogEvent.Create("connects == 2"));
-                Assert.That(connects, Is.EqualTo(2), "Socket should have reconnected.");
-
-                var readTask2 = socket.ReadAsync(4, CancellationToken.None);
-
-                log.Info(() => LogEvent.Create("sending data (99)"));
-                await server.SendDataAsync(99.ToBytes());
-                var result = await readTask2;
-                Assert.That(result.ToInt32(), Is.EqualTo(99), "Socket should have received the 4 bytes.");
->>>>>>> 3677097a
             }
         }
 
@@ -657,16 +580,10 @@
         public async Task WriteShouldCancelWhileSendingData()
         {
             var writeAttempts = 0;
-<<<<<<< HEAD
             var config = new ConnectionConfiguration(onWriting: (e, payload) => Interlocked.Increment(ref writeAttempts));
             var endpoint = Endpoint.Resolve(TestConfig.ServerUri(), TestConfig.InfoLog);
             using (var server = new FakeTcpServer(TestConfig.InfoLog, endpoint.IP.Port))
-            using (var test = new TcpSocket(endpoint, config, TestConfig.InfoLog))
-=======
-            var config = new ConnectionConfiguration(onWriting: (endpoint, payload) => Interlocked.Increment(ref writeAttempts));
-            using (var server = new FakeTcpServer(_log, FakeServerPort))
-            using (var test = new TcpSocket(_fakeServerUrl, config, null, _log))
->>>>>>> 3677097a
+            using (var test = new TcpSocket(endpoint, config, null, TestConfig.InfoLog))
             using (var token = new CancellationTokenSource())
             {
                 var write = test.WriteAsync(new DataPayload(1.ToBytes()), token.Token);
@@ -692,14 +609,9 @@
         public void WriteShouldCancelWhileAwaitingReconnection()
         {
             int connectionAttempt = 0;
-<<<<<<< HEAD
             var config = new ConnectionConfiguration(onConnecting: (e, attempt, elapsed) => connectionAttempt = attempt);
             var endpoint = Endpoint.Resolve(TestConfig.ServerUri(), TestConfig.InfoLog);
-            using (var test = new TcpSocket(endpoint, config, TestConfig.InfoLog))
-=======
-            var config = new ConnectionConfiguration(onConnecting: (endpoint, attempt, elapsed) => connectionAttempt = attempt);
-            using (var test = new TcpSocket(_fakeServerUrl, config, null, _log))
->>>>>>> 3677097a
+            using (var test = new TcpSocket(endpoint, config, null, TestConfig.InfoLog))
             using (var token = new CancellationTokenSource())
             {
                 var taskResult = test.WriteAsync(new DataPayload(1.ToBytes()), token.Token);
@@ -718,14 +630,9 @@
         public async Task SocketShouldReconnectEvenAfterCancelledWrite()
         {
             int connectionAttempt = 0;
-<<<<<<< HEAD
             var config = new ConnectionConfiguration(onConnecting: (e, attempt, elapsed) => Interlocked.Exchange(ref connectionAttempt, attempt));
             var endpoint = Endpoint.Resolve(TestConfig.ServerUri(), TestConfig.InfoLog);
-            using (var test = new TcpSocket(endpoint, config, TestConfig.InfoLog))
-=======
-            var config = new ConnectionConfiguration(onConnecting: (endpoint, attempt, elapsed) => Interlocked.Exchange(ref connectionAttempt, attempt));
-            using (var test = new TcpSocket(_fakeServerUrl, config, null, _log))
->>>>>>> 3677097a
+            using (var test = new TcpSocket(endpoint, config, null, TestConfig.InfoLog))
             using (var token = new CancellationTokenSource())
             {
                 var taskResult = test.WriteAsync(new DataPayload(1.ToBytes()), token.Token);
