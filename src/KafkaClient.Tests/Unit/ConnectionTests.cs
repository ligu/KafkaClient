--- conflicted
+++ resolved
@@ -357,24 +357,21 @@
             }
         }
 
-<<<<<<< HEAD
         //[Test]
         //public async Task ReadShouldBlockUntilAllBytesRequestedAreReceived()
         //{
-        //    var sendCompleted = 0;
+        //    var readCompleted = 0;
         //    var bytesReceived = 0;
         //    var config = new ConnectionConfiguration(
-        //        onReadBytes: (e, attempted, actual, elapsed) => Interlocked.Add(ref bytesReceived, actual));
+        //        onReadBytes: (e, attempted, actual, elapsed) => Interlocked.Add(ref bytesReceived, actual),
+        //        onRead: (e, read, elapsed) => Interlocked.Increment(ref readCompleted));
         //    var endpoint = await Endpoint.ResolveAsync(TestConfig.ServerUri(), TestConfig.Log);
         //    using (var server = new TcpServer(endpoint.Ip.Port, TestConfig.Log)) {
         //        var conn = new ExplicitlyReadingConnection(endpoint, config, TestConfig.Log);
         //        await conn.UsingAsync(async () => {
         //            var socket = await conn.ConnectAsync(CancellationToken.None);
         //            var buffer = new byte[4];
-        //            var taskResult = conn.ReadBytesAsync(socket, buffer, 4, _ => { }, CancellationToken.None).ContinueWith(t =>
-        //                {
-        //                    Interlocked.Increment(ref sendCompleted);
-        //                });
+        //            var readTask = conn.ReadBytesAsync(socket, buffer, 4, _ => { }, CancellationToken.None);
 
         //            // Sending first 3 bytes...
         //            await Task.WhenAny(server.ClientConnected, Task.Delay(TimeSpan.FromSeconds(3)));
@@ -382,19 +379,19 @@
 
         //            // Ensuring task blocks...
         //            await TaskTest.WaitFor(() => bytesReceived > 0);
-        //            Assert.That(taskResult.IsCompleted, Is.False, "Task should still be running, blocking.");
-        //            Assert.That(sendCompleted, Is.EqualTo(0), "Should still block even though bytes have been received.");
+        //            Assert.That(readTask.IsCompleted, Is.False, "Task should still be running, blocking.");
+        //            Assert.That(readCompleted, Is.EqualTo(0), "Should still block even though bytes have been received.");
         //            Assert.That(bytesReceived, Is.EqualTo(3), "Three bytes should have been received and we are waiting on the last byte.");
 
         //            // Sending last byte...
-        //            var sendLastByte = server.SendDataAsync(new ArraySegment<byte>(new byte[] { 0 })).Wait(TimeSpan.FromSeconds(10));
+        //            var sendLastByte = await server.SendDataAsync(new ArraySegment<byte>(new byte[] { 0 }));
         //            Assert.That(sendLastByte, Is.True, "Last byte should have sent.");
 
         //            // Ensuring task unblocks...
-        //            await TaskTest.WaitFor(() => taskResult.IsCompleted);
+        //            await TaskTest.WaitFor(() => readTask.IsCompleted);
         //            Assert.That(bytesReceived, Is.EqualTo(4), "Should have received 4 bytes.");
-        //            Assert.That(taskResult.IsCompleted, Is.True, "Task should have completed.");
-        //            Assert.That(sendCompleted, Is.EqualTo(1), "Task ContinueWith should have executed.");
+        //            Assert.That(readTask.IsCompleted, Is.True, "Task should have completed.");
+        //            Assert.That(readCompleted, Is.EqualTo(1), "Task ContinueWith should have executed.");
         //        });
         //    }
         //}
@@ -467,15 +464,15 @@
         //            var bytes = Encoding.UTF8.GetBytes(secondMessage);
 
         //            var payload = new KafkaWriter()
-        //                .Write(firstMessage)
-        //                .Write(new ArraySegment<byte>(bytes), false);
+        //                .Write(firstMessage);
 
         //            //send the combined payload
         //            var send = server.SendDataAsync(payload.ToSegment(false));
 
         //            var socket = await conn.ConnectAsync(CancellationToken.None);
         //            var buffer = new byte[48];
-        //            await conn.ReadBytesAsync(socket, buffer, 4, _ => { }, CancellationToken.None);
+        //            var read = await conn.ReadBytesAsync(socket, buffer, 4, _ => { }, CancellationToken.None);
+        //            Assert.That(read, Is.EqualTo(4));
         //            Assert.That(buffer.ToInt32(), Is.EqualTo(firstMessage));
 
         //            // Sending second message to receive...
@@ -520,10 +517,10 @@
         //public async Task WhenNoConnectionThrowSocketExceptionAfterMaxRetry()
         //{
         //    var reconnectionAttempt = 0;
-        //    const int maxRetries = 3;
+        //    const int maxAttempts = 3;
         //    var endpoint = await Endpoint.ResolveAsync(TestConfig.ServerUri(), TestConfig.Log);
         //    var config = new ConnectionConfiguration(
-        //        new Retry(null, maxRetries),
+        //        Retry.AtMost(maxAttempts),
         //        onConnecting: (e, attempt, elapsed) => Interlocked.Increment(ref reconnectionAttempt)
         //        );
         //    var conn = new ExplicitlyReadingConnection(endpoint, config, TestConfig.Log);
@@ -534,188 +531,9 @@
         //        } catch (ConnectionException) {
         //            // expected
         //        }
-        //        Assert.That(reconnectionAttempt, Is.EqualTo(maxRetries + 1));
+        //        Assert.That(reconnectionAttempt, Is.EqualTo(maxAttempts + 1));
         //    });
         //}
-=======
-        [Test]
-        public async Task ReadShouldBlockUntilAllBytesRequestedAreReceived()
-        {
-            var readCompleted = 0;
-            var bytesReceived = 0;
-            var config = new ConnectionConfiguration(
-                onReadBytes: (e, attempted, actual, elapsed) => Interlocked.Add(ref bytesReceived, actual),
-                onRead: (e, read, elapsed) => Interlocked.Increment(ref readCompleted));
-            var endpoint = await Endpoint.ResolveAsync(TestConfig.ServerUri(), TestConfig.Log);
-            using (var server = new TcpServer(endpoint.Ip.Port, TestConfig.Log)) {
-                var conn = new ExplicitlyReadingConnection(endpoint, config, TestConfig.Log);
-                await conn.UsingAsync(async () => {
-                    var socket = await conn.ConnectAsync(CancellationToken.None);
-                    var buffer = new byte[4];
-                    var readTask = conn.ReadBytesAsync(socket, buffer, 4, _ => { }, CancellationToken.None);
-
-                    // Sending first 3 bytes...
-                    await Task.WhenAny(server.ClientConnected, Task.Delay(TimeSpan.FromSeconds(3)));
-                    await server.SendDataAsync(new ArraySegment<byte>(new byte[] { 0, 0, 0 }));
-
-                    // Ensuring task blocks...
-                    await TaskTest.WaitFor(() => bytesReceived > 0);
-                    Assert.That(readTask.IsCompleted, Is.False, "Task should still be running, blocking.");
-                    Assert.That(readCompleted, Is.EqualTo(0), "Should still block even though bytes have been received.");
-                    Assert.That(bytesReceived, Is.EqualTo(3), "Three bytes should have been received and we are waiting on the last byte.");
-
-                    // Sending last byte...
-                    var sendLastByte = await server.SendDataAsync(new ArraySegment<byte>(new byte[] { 0 }));
-                    Assert.That(sendLastByte, Is.True, "Last byte should have sent.");
-
-                    // Ensuring task unblocks...
-                    await TaskTest.WaitFor(() => readTask.IsCompleted);
-                    Assert.That(bytesReceived, Is.EqualTo(4), "Should have received 4 bytes.");
-                    Assert.That(readTask.IsCompleted, Is.True, "Task should have completed.");
-                    Assert.That(readCompleted, Is.EqualTo(1), "Task ContinueWith should have executed.");
-                });
-            }
-        }
-
-        [Test]
-        public async Task ReadShouldBeAbleToReceiveMoreThanOnce()
-        {
-            var endpoint = await Endpoint.ResolveAsync(TestConfig.ServerUri(), TestConfig.Log);
-            using (var server = new TcpServer(endpoint.Ip.Port, TestConfig.Log)) {
-                var conn = new ExplicitlyReadingConnection(endpoint, log: TestConfig.Log);
-                await conn.UsingAsync(async () => {
-                    const int firstMessage = 99;
-                    const string secondMessage = "testmessage";
-
-                    // Sending first message to receive...
-                    var send = server.SendDataAsync(new ArraySegment<byte>(firstMessage.ToBytes()));
-
-                    var socket = await conn.ConnectAsync(CancellationToken.None);
-                    var buffer = new byte[48];
-                    await conn.ReadBytesAsync(socket, buffer, 4, _ => { }, CancellationToken.None);
-                    Assert.That(buffer.ToInt32(), Is.EqualTo(firstMessage));
-
-                    // Sending second message to receive...
-                    var send2 = (Task) server.SendDataAsync(new ArraySegment<byte>(Encoding.ASCII.GetBytes(secondMessage)));
-                    var result = new MemoryStream();
-                    await conn.ReadBytesAsync(socket, buffer, secondMessage.Length, _ => { result.Write(buffer, 0, _); }, CancellationToken.None);
-                    Assert.That(Encoding.ASCII.GetString(result.ToArray(), 0, (int)result.Position), Is.EqualTo(secondMessage));
-                });
-            }
-        }
-
-        [Test]
-        public async Task ReadShouldBeAbleToReceiveMoreThanOnceAsyncronously()
-        {
-            var endpoint = await Endpoint.ResolveAsync(TestConfig.ServerUri(), TestConfig.Log);
-            using (var server = new TcpServer(endpoint.Ip.Port, TestConfig.Log)) {
-                var conn = new ExplicitlyReadingConnection(endpoint, log: TestConfig.Log);
-                await conn.UsingAsync(async () => {
-                    const int firstMessage = 99;
-                    const int secondMessage = 100;
-
-                    var socket = await conn.ConnectAsync(CancellationToken.None);
-
-                    // Sending first message to receive..."
-                    var send1 = server.SendDataAsync(new ArraySegment<byte>(firstMessage.ToBytes()));
-                    var buffer1 = new byte[4];
-                    var firstResponseTask = conn.ReadBytesAsync(socket, buffer1, 4, _ => { }, CancellationToken.None);
-
-                    // Sending second message to receive...
-                    var send2 = server.SendDataAsync(new ArraySegment<byte>(secondMessage.ToBytes()));
-                    var buffer2 = new byte[4];
-                    var secondResponseTask = conn.ReadBytesAsync(socket, buffer2, 4, _ => { }, CancellationToken.None);
-
-                    await Task.WhenAll(firstResponseTask, secondResponseTask);
-                    Assert.That(buffer1.ToInt32(), Is.EqualTo(firstMessage));
-                    Assert.That(buffer2.ToInt32(), Is.EqualTo(secondMessage));
-                });
-            }
-        }
-
-        [Test]
-        public async Task ReadShouldNotLoseDataFromStreamOverMultipleReads()
-        {
-            var endpoint = await Endpoint.ResolveAsync(TestConfig.ServerUri(), TestConfig.Log);
-            using (var server = new TcpServer(endpoint.Ip.Port, TestConfig.Log)) {
-                var conn = new ExplicitlyReadingConnection(endpoint, log: TestConfig.Log);
-                await conn.UsingAsync(async () => {
-                    const int firstMessage = 99;
-                    const string secondMessage = "testmessage";
-                    var bytes = Encoding.UTF8.GetBytes(secondMessage);
-
-                    var payload = new KafkaWriter()
-                        .Write(firstMessage);
-
-                    //send the combined payload
-                    var send = server.SendDataAsync(payload.ToSegment(false));
-
-                    var socket = await conn.ConnectAsync(CancellationToken.None);
-                    var buffer = new byte[48];
-                    var read = await conn.ReadBytesAsync(socket, buffer, 4, _ => { }, CancellationToken.None);
-                    Assert.That(read, Is.EqualTo(4));
-                    Assert.That(buffer.ToInt32(), Is.EqualTo(firstMessage));
-
-                    // Sending second message to receive...
-                    var send2 = server.SendDataAsync(new ArraySegment<byte>(Encoding.ASCII.GetBytes(secondMessage)));
-                    var result = new MemoryStream();
-                    await conn.ReadBytesAsync(socket, buffer, secondMessage.Length, _ => { result.Write(buffer, 0, _); }, CancellationToken.None);
-                    Assert.That(Encoding.ASCII.GetString(result.ToArray(), 0, (int)result.Position), Is.EqualTo(secondMessage));
-                });
-            }
-        }
-
-        [Test]
-        public async Task ReadShouldThrowServerDisconnectedExceptionWhenDisconnected()
-        {
-            var disconnectedCount = 0;
-            var endpoint = await Endpoint.ResolveAsync(TestConfig.ServerUri(), TestConfig.Log);
-            using (var server = new TcpServer(endpoint.Ip.Port, TestConfig.Log) {
-                OnDisconnected = () => Interlocked.Increment(ref disconnectedCount)
-            }) {
-                var conn = new ExplicitlyReadingConnection(endpoint, log: TestConfig.Log);
-                await conn.UsingAsync(async () => {
-                    var socket = await conn.ConnectAsync(CancellationToken.None);
-                    var buffer = new byte[48];
-                    var taskResult = conn.ReadBytesAsync(socket, buffer, 4, _ => { }, CancellationToken.None);
-
-                    //wait till connected
-                    await Task.WhenAny(server.ClientConnected, Task.Delay(TimeSpan.FromSeconds(3)));
-
-                    server.DropConnection();
-
-                    await TaskTest.WaitFor(() => disconnectedCount > 0);
-
-                    await Task.WhenAny(taskResult, Task.Delay(1000)).ConfigureAwait(false);
-
-                    Assert.That(taskResult.IsFaulted, Is.True);
-                    Assert.That(taskResult.Exception.InnerException, Is.TypeOf<ConnectionException>());
-                });
-            }
-        }
-
-        [Test]
-        public async Task WhenNoConnectionThrowSocketExceptionAfterMaxRetry()
-        {
-            var reconnectionAttempt = 0;
-            const int maxAttempts = 3;
-            var endpoint = await Endpoint.ResolveAsync(TestConfig.ServerUri(), TestConfig.Log);
-            var config = new ConnectionConfiguration(
-                Retry.AtMost(maxAttempts),
-                onConnecting: (e, attempt, elapsed) => Interlocked.Increment(ref reconnectionAttempt)
-                );
-            var conn = new ExplicitlyReadingConnection(endpoint, config, TestConfig.Log);
-            await conn.UsingAsync(async () => {
-                try {
-                    await conn.ConnectAsync(CancellationToken.None);
-                    Assert.Fail("Did not throw ConnectionException");
-                } catch (ConnectionException) {
-                    // expected
-                }
-                Assert.That(reconnectionAttempt, Is.EqualTo(maxAttempts + 1));
-            });
-        }
->>>>>>> fbda34ae
 
         [Test]
         public async Task ShouldReconnectAfterLosingConnectionAndBeAbleToStartNewRead()
@@ -777,7 +595,6 @@
         //                    return conn.ReadBytesAsync(socket, b, b.Length, _ => { }, CancellationToken.None);
         //                }).ToArray();
 
-<<<<<<< HEAD
         //            var send = server.SendDataAsync(payload.ToSegment());
 
         //            Task.WaitAll(tasks);
@@ -788,16 +605,6 @@
         //        });
         //    }
         //}
-=======
-                    var send = server.SendDataAsync(payload.ToSegment());
-                    await Task.WhenAll(tasks);
-                    foreach (var task in tasks) {
-                        Assert.That(task.Result, Is.EqualTo(expectedLength));
-                    }
-                });
-            }
-        }
->>>>>>> fbda34ae
 
         #endregion Read Tests...
 
