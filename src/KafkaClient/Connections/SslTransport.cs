--- conflicted
+++ resolved
@@ -141,28 +141,16 @@
             try {
                 await _readSemaphore.LockAsync( // serialize receiving on a given transport
                     async () => {
-                        var stream = _stream; // so if the socket is reconnected, we don't read partially from different sockets
-                        var socket = _tcpSocket;
                         _configuration.OnReading?.Invoke(_endpoint, buffer.Count);
                         timer.Start();
                         while (totalBytesRead < buffer.Count && !cancellationToken.IsCancellationRequested) {
                             var bytesRemaining = buffer.Count - totalBytesRead;
                             _log.Verbose(() => LogEvent.Create($"Reading ({bytesRemaining}? bytes) from {_endpoint}"));
                             _configuration.OnReadingBytes?.Invoke(_endpoint, bytesRemaining);
-                            var bytesRead = await stream.ReadAsync(buffer.Array, buffer.Offset + totalBytesRead, bytesRemaining, cancellationToken).ConfigureAwait(false);
+                            var bytesRead = await _stream.ReadAsync(buffer.Array, buffer.Offset + totalBytesRead, bytesRemaining, cancellationToken).ConfigureAwait(false);
                             totalBytesRead += bytesRead;
                             _configuration.OnReadBytes?.Invoke(_endpoint, bytesRemaining, bytesRead, timer.Elapsed);
                             _log.Verbose(() => LogEvent.Create($"Read {bytesRead} bytes from {_endpoint}"));
-<<<<<<< HEAD
-=======
-
-                            if (bytesRead <= 0 && socket.Available == 0) {
-                                _socket.Disconnect(socket);
-                                var ex = new ConnectionException(_endpoint);
-                                _configuration.OnDisconnected?.Invoke(_endpoint, ex);
-                                throw ex;
-                            }
->>>>>>> 8e01bfd9
                         }
                         timer.Stop();
                         _configuration.OnRead?.Invoke(_endpoint, totalBytesRead, timer.Elapsed);
@@ -181,13 +169,12 @@
             var totalBytes = buffer.Count;
             await _writeSemaphore.LockAsync( // serialize sending on a given transport
                 async () => {
-                    var stream = _stream; // so if the socket is reconnected, we don't write partially to different sockets
                     var timer = Stopwatch.StartNew();
                     cancellationToken.ThrowIfCancellationRequested();
                 
                     _log.Verbose(() => LogEvent.Create($"Writing {totalBytes}? bytes (id {correlationId}) to {_endpoint}"));
                     _configuration.OnWritingBytes?.Invoke(_endpoint, totalBytes);
-                    await stream.WriteAsync(buffer.Array, buffer.Offset, totalBytes, cancellationToken).ConfigureAwait(false);
+                    await _stream.WriteAsync(buffer.Array, buffer.Offset, totalBytes, cancellationToken).ConfigureAwait(false);
                     _configuration.OnWroteBytes?.Invoke(_endpoint, totalBytes, totalBytes, timer.Elapsed);
                     _log.Verbose(() => LogEvent.Create($"Wrote {totalBytes} bytes (id {correlationId}) to {_endpoint}"));
                 }, cancellationToken).ConfigureAwait(false);
